/*
 * Copyright 2021 The Backstage Authors
 *
 * Licensed under the Apache License, Version 2.0 (the "License");
 * you may not use this file except in compliance with the License.
 * You may obtain a copy of the License at
 *
 *     http://www.apache.org/licenses/LICENSE-2.0
 *
 * Unless required by applicable law or agreed to in writing, software
 * distributed under the License is distributed on an "AS IS" BASIS,
 * WITHOUT WARRANTIES OR CONDITIONS OF ANY KIND, either express or implied.
 * See the License for the specific language governing permissions and
 * limitations under the License.
 */

import { Knex } from 'knex';
import { omit } from 'lodash';
import { Config, ConfigReader } from '@backstage/config';
import { JsonObject } from '@backstage/types';
import {
<<<<<<< HEAD
  ensureDatabaseExists,
=======
  createDatabaseClient,
>>>>>>> 6f8e9951
  createNameOverride,
  ensureDatabaseExists,
  normalizeConnection,
  createSchemaOverride,
  ensureSchemaExists,
  createDatabaseClient,
} from './connection';
import { PluginDatabaseManager } from './types';
import { mergeDatabaseConfig } from './config';

/**
 * Provides a config lookup path for a plugin's config block.
 */
function pluginPath(pluginId: string): string {
  return `plugin.${pluginId}`;
}

/** @public */
export class DatabaseManager {
  /**
   * Creates a DatabaseManager from `backend.database` config.
   *
   * The database manager allows the user to set connection and client settings on a per pluginId
   * basis by defining a database config block under `plugin.<pluginId>` in addition to top level
   * defaults. Optionally, a user may set `prefix` which is used to prefix generated database
   * names if config is not provided.
   *
   * @param config - The loaded application configuration.
   */
  static fromConfig(config: Config): DatabaseManager {
    const databaseConfig = config.getConfig('backend.database');

    return new DatabaseManager(
      databaseConfig,
      databaseConfig.getOptionalString('prefix'),
    );
  }

  private constructor(
    private readonly config: Config,
    private readonly prefix: string = 'backstage_plugin_',
  ) {}

  /**
   * Generates a PluginDatabaseManager for consumption by plugins.
   *
   * @param pluginId - The plugin that the database manager should be created for. Plugin names
   * should be unique as they are used to look up database config overrides under
   * `backend.database.plugin`.
   */
  forPlugin(pluginId: string): PluginDatabaseManager {
    const _this = this;

    return {
      getClient(): Promise<Knex> {
        return _this.getDatabase(pluginId);
      },
    };
  }

  /**
   * Provides the canonical database name for a given plugin.
   *
   * This method provides the effective database name which is determined using global
   * and plugin specific database config. If no explicit database name is configured
   * and `pluginDivisionMode` is not `schema`, this method will provide a generated name
   * which is the pluginId prefixed with 'backstage_plugin_'. If `pluginDivisionMode` is
   * `schema`, it will fallback to using the default database for the knex instance.
   *
   * @param pluginId Lookup the database name for given plugin
   * @returns String representing the plugin's database name
   */
  private getDatabaseName(pluginId: string): string | undefined {
    const connection = this.getConnectionConfig(pluginId);

    if (this.getClientType(pluginId).client === 'sqlite3') {
      // sqlite database name should fallback to ':memory:' as a special case
      return (
        (connection as Knex.Sqlite3ConnectionConfig)?.filename ?? ':memory:'
      );
    }

    const databaseName = (connection as Knex.ConnectionConfig)?.database;

    // `pluginDivisionMode` as `schema` should use overridden databaseName if supplied or fallback to default knex database
    if (this.getPluginDivisionModeConfig() === 'schema') {
      return databaseName;
    }

    // all other supported databases should fallback to an auto-prefixed name
    return databaseName ?? `${this.prefix}${pluginId}`;
  }

  /**
   * Provides the client type which should be used for a given plugin.
   *
   * The client type is determined by plugin specific config if present. Otherwise the base
   * client is used as the fallback.
   *
   * @param pluginId Plugin to get the client type for
   * @returns Object with client type returned as `client` and boolean representing whether
   * or not the client was overridden as `overridden`
   */
  private getClientType(pluginId: string): {
    client: string;
    overridden: boolean;
  } {
    const pluginClient = this.config.getOptionalString(
      `${pluginPath(pluginId)}.client`,
    );

    const baseClient = this.config.getString('client');
    const client = pluginClient ?? baseClient;
    return {
      client,
      overridden: client !== baseClient,
    };
  }

  private getEnsureExistsConfig(pluginId: string): boolean {
    const baseConfig = this.config.getOptionalBoolean('ensureExists') ?? true;
    return (
      this.config.getOptionalBoolean(`${pluginPath(pluginId)}.ensureExists`) ??
      baseConfig
    );
  }

  private getPluginDivisionModeConfig(): string {
    return this.config.getOptionalString('pluginDivisionMode') ?? 'database';
  }

  /**
   * Provides a Knex connection plugin config by combining base and plugin config.
   *
   * This method provides a baseConfig for a plugin database connector. If the client type
   * has not been overridden, the global connection config will be included with plugin
   * specific config as the base. Values from the plugin connection take precedence over the
   * base. Base database name is omitted for all supported databases excluding SQLite unless
   * `pluginDivisionMode` is set to `schema`.
   */
  private getConnectionConfig(
    pluginId: string,
  ): Partial<Knex.StaticConnectionConfig> {
    const { client, overridden } = this.getClientType(pluginId);

    let baseConnection = normalizeConnection(
      this.config.get('connection'),
      this.config.getString('client'),
    );
    // Databases cannot be shared unless the `pluginDivisionMode` is set to `schema`. The
    // `database` property from the base connection is omitted unless `pluginDivisionMode`
    // is set to `schema`. SQLite3's `filename` property is an exception as this is used as a
    // directory elsewhere so we preserve `filename`.
    if (this.getPluginDivisionModeConfig() !== 'schema') {
      baseConnection = omit(baseConnection, 'database');
    }

    // get and normalize optional plugin specific database connection
    const connection = normalizeConnection(
      this.config.getOptional(`${pluginPath(pluginId)}.connection`),
      client,
    );

    return {
      // include base connection if client type has not been overridden
      ...(overridden ? {} : baseConnection),
      ...connection,
    };
  }

  /**
   * Provides a Knex database config for a given plugin.
   *
   * This method provides a Knex configuration object along with the plugin's client type.
   *
   * @param pluginId The plugin that the database config should correspond with
   */
  private getConfigForPlugin(pluginId: string): Knex.Config {
    const { client } = this.getClientType(pluginId);

    return {
      client,
      connection: this.getConnectionConfig(pluginId),
    };
  }

  /**
   * Provides a partial Knex.Config database schema override for a given plugin.
   *
   * @param pluginId Target plugin to get database schema override
   * @returns Partial Knex.Config with database schema override
   */
  private getSchemaOverrides(pluginId: string): Knex.Config | undefined {
    return createSchemaOverride(this.getClientType(pluginId).client, pluginId);
  }

  /**
   * Provides a partial Knex.Config database name override for a given plugin.
   *
   * @param pluginId Target plugin to get database name override
   * @returns Partial Knex.Config with database name override
   */
  private getDatabaseOverrides(pluginId: string): Knex.Config {
    const databaseName = this.getDatabaseName(pluginId);
    return databaseName
      ? createNameOverride(this.getClientType(pluginId).client, databaseName)
      : {};
  }

  /**
   * Provides a scoped Knex client for a plugin as per application config.
   *
   *  @param pluginId Plugin to get a Knex client for
   *  @returns Promise which resolves to a scoped Knex database client for a plugin
   */
  private async getDatabase(pluginId: string): Promise<Knex> {
    const pluginConfig = new ConfigReader(
      this.getConfigForPlugin(pluginId) as JsonObject,
    );

    const databaseName = this.getDatabaseName(pluginId);
    if (databaseName && this.getEnsureExistsConfig(pluginId)) {
      try {
        await ensureDatabaseExists(pluginConfig, databaseName);
      } catch (error) {
        throw new Error(
          `Failed to connect to the database to make sure that '${databaseName}' exists, ${error}`,
        );
      }
    }

    let schemaOverrides;
    if (this.getPluginDivisionModeConfig() === 'schema') {
      try {
        schemaOverrides = this.getSchemaOverrides(pluginId);
        await ensureSchemaExists(pluginConfig, pluginId);
      } catch (error) {
        throw new Error(
          `Failed to connect to the database to make sure that schema for plugin '${pluginId}' exists, ${error}`,
        );
      }
    }

    const databaseClientOverrides = mergeDatabaseConfig(
      {},
      this.getDatabaseOverrides(pluginId),
      schemaOverrides,
    );

    return createDatabaseClient(pluginConfig, databaseClientOverrides);
  }
}<|MERGE_RESOLUTION|>--- conflicted
+++ resolved
@@ -19,11 +19,6 @@
 import { Config, ConfigReader } from '@backstage/config';
 import { JsonObject } from '@backstage/types';
 import {
-<<<<<<< HEAD
-  ensureDatabaseExists,
-=======
-  createDatabaseClient,
->>>>>>> 6f8e9951
   createNameOverride,
   ensureDatabaseExists,
   normalizeConnection,
