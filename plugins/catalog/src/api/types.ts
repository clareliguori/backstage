/*
 * Copyright 2020 Spotify AB
 *
 * Licensed under the Apache License, Version 2.0 (the "License");
 * you may not use this file except in compliance with the License.
 * You may obtain a copy of the License at
 *
 *     http://www.apache.org/licenses/LICENSE-2.0
 *
 * Unless required by applicable law or agreed to in writing, software
 * distributed under the License is distributed on an "AS IS" BASIS,
 * WITHOUT WARRANTIES OR CONDITIONS OF ANY KIND, either express or implied.
 * See the License for the specific language governing permissions and
 * limitations under the License.
 */
import { createApiRef } from '@backstage/core';
import { Entity, Location } from '@backstage/catalog-model';

export const catalogApiRef = createApiRef<CatalogApi>({
  id: 'plugin.catalog.service',
  description:
    'Used by the Catalog plugin to make requests to accompanying backend',
});

export interface CatalogApi {
<<<<<<< HEAD
  getEntities(): Promise<Entity[]>;
  getEntity(params: {
    name: string;
    namespace?: string;
    kind: string;
  }): Promise<Entity>;
=======
  getLocationById(id: String): Promise<Location | undefined>;
  getEntities(filter?: Record<string, string>): Promise<Entity[]>;
  getEntityByName(name: string): Promise<Entity>;
>>>>>>> 1b4327c9
  addLocation(type: string, target: string): Promise<AddLocationResponse>;
  getLocationByEntity(entity: Entity): Promise<Location | undefined>;
}

export type AddLocationResponse = { location: Location; entities: Entity[] };<|MERGE_RESOLUTION|>--- conflicted
+++ resolved
@@ -23,18 +23,13 @@
 });
 
 export interface CatalogApi {
-<<<<<<< HEAD
-  getEntities(): Promise<Entity[]>;
   getEntity(params: {
     name: string;
     namespace?: string;
     kind: string;
   }): Promise<Entity>;
-=======
   getLocationById(id: String): Promise<Location | undefined>;
   getEntities(filter?: Record<string, string>): Promise<Entity[]>;
-  getEntityByName(name: string): Promise<Entity>;
->>>>>>> 1b4327c9
   addLocation(type: string, target: string): Promise<AddLocationResponse>;
   getLocationByEntity(entity: Entity): Promise<Location | undefined>;
 }
